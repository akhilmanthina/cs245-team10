--- conflicted
+++ resolved
@@ -79,26 +79,18 @@
     parser.add_argument("--model_name", type=str, default="vanilla_baseline",
                         choices=["vanilla_baseline",
                                  "rag_baseline",
-<<<<<<< HEAD
                                  "html_rag_embed"
                                  "rag_HyDE",
                                  "rag_HyDE_hybrid",
-=======
-                                 # add your model here
                                  "prompt_eng",
                                  "reduced_top_k",
                                  "prompt_eng_threshold"
->>>>>>> 08f20530
                                  ],
                         )
 
     parser.add_argument("--llm_name", type=str, default="meta-llama/Llama-3.2-3B-Instruct",
                         choices=["meta-llama/Llama-3.2-3B-Instruct",
                                  "google/gemma-2-2b-it",
-<<<<<<< HEAD
-=======
-                                 # can add more llm models here
->>>>>>> 08f20530
                                  "meta-llama/Llama-3.2-1B-Instruct",
                                  ])
     parser.add_argument("--is_server", action="store_true", default=False,
