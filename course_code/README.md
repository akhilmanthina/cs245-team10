# Pipeline Setup

Since we have multiple models that focus on different aspects of improvement, we have multiple pipelines. The following are separate pipelines for each model:

---

## HyDE

1. **Query Translation (HyDE)**:
   - The original query is passed to a large language model (LLM), `llama-3.2-1B-instruct`, to generate a hypothetical document that could plausibly answer the query.
   - The hypothetical document is embedded using a sentence transformer model.

2. **Embedding Comparison**:
   - The embeddings of the hypothetical documents are compared with the stored reference embeddings using cosine similarity.
   - In the hybrid HyDE version, both embeddings of the original query and HyDE are used for the final cosine similarity score comparison as a weighted average. The weighted value can be adjusted using the alpha variable. 

3. **Top-K Selection**
	 - The top k highest cosine similarity score references are kept while the others are discarded. 
	 
4. **Reference Insertion**
   - The references from the previous step are then inserted into the prompt and formatted. 

5. **Answer Generation**:
   - The LLM generates an answer based on the top-k references. 

## Prompt Engineering

1. **Embedding Comparison**:
	 - The original query and references are embedded using a sentence transformer model.
   - The embeddings of the query are compared with the stored reference embeddings using cosine similarity.

2. **Cosine Similarity Score Retrieval**: 
	 - The top-k references are kept along with their cosine similarity scores. 
   - These scores reflect the relevance of each reference to the query.
   - In the threshold variation, a threshold value creates a lower bound of acceptable cosine similarity scores. So scores below the threshold cannot be in the final references. 

3. **Incorporating Scores into the Prompt**:  
   - Each reference is appended with its corresponding cosine similarity score in the final prompt.
   - The score acts as a relevancy weight, explicitly guiding the LLM on the importance of each reference.

4. **Modified System Prompt**:  
   - The system prompt instructs the LLM to utilize the cosine similarity scores as weights when generating the answer.

5. **Answer Generation**:  
   - The LLM processes the query and the references (now weighted by cosine scores) and generates an answer.


## Sentence Model Variation

**Note: There are many different outputs under different folders for this model underneath `/output/data/sentence_model_variation/Llama-3.2-1B-Instruct/...` because we ran this same model many (14) times to test small configuration changes. These included the HTML parser, chunk size, top k retrieve number, max context length, and the sentence models. Thus, it didn't make sense to make 14 different models to go along with all of the outputs we reference in our report, so there is just one model file to refer to that relates to all the outputs.**

1. **Text Parsing**
   - The webpages are passed to a BeautifulSoup or Newspaper3k parser which extracts the plaintext from the HTML document.
   - The page snippet (summary) is also stored.
   - These are stored in a LlamaCore `Document` object to be used later in the pipeline.

2. **Text Chunking**
   - We use the LlamaCore `SentenceSplitter` to split up the text into chunks. We use this because `SentenceSplitter` does its best to chunk sentences and paragraphs together, avoiding leaving a dangling sentence/paragraph. This seems to be the best middle ground between complete token-level and sentence-level chunking.

3. **VectorDB and Dense Embedding Comparison**
   - We use a LlamaCore `VectorDB` to store the text embeddings which are generated with the sentence_model. We ran multiple tests with different sentence models including all-MiniLM-L6-v2, BAAI/bge-m3, and thenlper/gte-large.
   - Based on embedding similarity, the top `similarity_top_k` chunks are pulled. We tested 10, 15, and 20 for this value in our tests.

4. **Semantic Comparison**
   - We use a BAAI/bge-reranker-v2-m3 reranker model to do a semantic similarity comparison between the top `similarity_top_k` nodes and the query. The top 5 most related objects are returned and used for the QA procedure.

5. **Answer Generation**
   - From here, the procedure is the same as the RAG baseline. The top 5 nodes are fed into the `formatted_prompts` function, which is mostly similar. 
      - There is a small alteration to the user_message which tells the model to "think step by step and then provide the final answer" to promote CoT reasoning. However, we did not notice a significant enough difference to justify including it in our report, which is already dense with tables.

# Setup Instructions & Execution Steps 

## Environment Setup

After cloning into the repository, run the following in the terminal with your huggingface token:

```bash
huggingface-cli login --token "YOUR HF_TOKEN"
```

Then run the following to setup the environment:

```bash
conda create -n crag python=3.10
conda activate crag
pip install -r requirements.txt
pip install --upgrade openai
# Run this if you want to run sentence_model_variation. This includes the LlamaCore package and the relevant dependencies for newspaper3k
pip install llama-index llama-index-embeddings-huggingface newspaper3k lxml[html_clean]
export CUDA_VISIBLE_DEVICES=0
```

The dataset will also need to be downloaded from: https://www.aicrowd.com/challenges/meta-comprehensive-rag-benchmark-kdd-cup-2024/problems/retrieval-summarization/dataset_files
You will need to make an account. 
Place the file into the `./data` directory. 

### Note: a powerful GPU is required to execute the following models!
Specifically, the `sentence_model_variation` model will *need* an L4 GPU from GCP rather than a T4 GPU. This is because the more complex sentence models we used require upwards of 22-23gb of memory. And this was just testing on the 1B parameter model...

## Execution Steps

To generate predictions use:

```bash
python generate.py --dataset_path "data/crag_task_1_dev_v4_release.jsonl.bz2" --split 1 --model_name "{model_name_here}" --llm_name "meta-llama/Llama-3.2-1B-Instruct"
```

The generated predictions are saved under the `./output/data/{model_name` directory.

Different models can be used by changing the model name.

<<<<<<< HEAD
# List of different models:v
  - vanilla_baseline
  - rag_baseline
  - rag_HyDE
  - rag_HyDE_hybrid
  - prompt_eng
  - reduced_top_k
  - prompt_eng_threshold
  - sentence_model_variation
=======
# List of different models:
  - **vanilla_baseline**: baseline model without RAG, only LLM generation
  - **rag_baseline**: baseline model with RAG, no further improvements
  - **rag_HyDE**: RAG model with query translation using HyDE
  - **rag_HyDE_hybrid**: RAG model with a variation of HyDE that averages cosine similarity scores
  - **prompt_eng**: RAG model with prompt engineering by including cosine similarity scores in prompt with references
  - **reduced_top_k**: RAG model with lower bound cosine similarity score threshold
  - **prompt_eng_threshold**: RAG model with prompt engineering and threshold 
  [ ADD UR MODELS HERE]
>>>>>>> b665e782
  
 To evaluate the model performance use:
 
 ```bash
 python evaluate.py --dataset_path "data/crag_task_1_dev_v4_release.jsonl.bz2" --model_name "{same_model_as_above}" --llm_name "meta-llama/Llama-3.2-1B-Instruct" --max_retries 10
 ```
 
 Insert the same model name as for the generations. 
 To evaluate existing results (our submission) for `sentence_model_variation`, you will need to pick out the exact `predictions.json` file you wish to evaluate from the many test runs and move it to the outer directory. From there, you can run evaluate as normal.<|MERGE_RESOLUTION|>--- conflicted
+++ resolved
@@ -109,7 +109,6 @@
 
 Different models can be used by changing the model name.
 
-<<<<<<< HEAD
 # List of different models:v
   - vanilla_baseline
   - rag_baseline
@@ -119,7 +118,6 @@
   - reduced_top_k
   - prompt_eng_threshold
   - sentence_model_variation
-=======
 # List of different models:
   - **vanilla_baseline**: baseline model without RAG, only LLM generation
   - **rag_baseline**: baseline model with RAG, no further improvements
@@ -128,8 +126,8 @@
   - **prompt_eng**: RAG model with prompt engineering by including cosine similarity scores in prompt with references
   - **reduced_top_k**: RAG model with lower bound cosine similarity score threshold
   - **prompt_eng_threshold**: RAG model with prompt engineering and threshold 
+  - **sentence_model_variation**: RAG model with various hyperparameter and sentence model configurations.
   [ ADD UR MODELS HERE]
->>>>>>> b665e782
   
  To evaluate the model performance use:
  
